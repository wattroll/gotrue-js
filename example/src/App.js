--- conflicted
+++ resolved
@@ -117,12 +117,9 @@
             <div className="text-sm leading-5">
             {/* eslint-disable-next-line */}
               <a
-<<<<<<< HEAD
-                href="#"
+
                 onClick={forgotPassword}
-=======
                 href="/"
->>>>>>> 59edf4f9
                 className="font-medium text-indigo-600 hover:text-indigo-500 focus:outline-none focus:underline transition ease-in-out duration-150"
               >
                 Forgot your password?
