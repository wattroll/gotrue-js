--- conflicted
+++ resolved
@@ -43,11 +43,6 @@
         { email, password },
         { headers: this.headers }
       )
-<<<<<<< HEAD
-
-      console.log('signInWithEmaildata', data)
-=======
->>>>>>> 986ab36b
       return { data, error: null }
     } catch (error) {
       return { data: null, error }
