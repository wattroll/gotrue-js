import GoTrueApi from './GoTrueApi'
import { isBrowser, getParameterByName, uuid, LocalStorage } from './lib/helpers'
import { GOTRUE_URL, DEFAULT_HEADERS, STORAGE_KEY } from './lib/constants'
import {
  Session,
  User,
  UserAttributes,
  Provider,
  Subscription,
  AuthChangeEvent,
  CookieOptions,
  UserCredentials,
} from './lib/types'
import { polyfillGlobalThis } from './lib/polyfills'

polyfillGlobalThis() // Make "globalThis" available

const DEFAULT_OPTIONS = {
  url: GOTRUE_URL,
  autoRefreshToken: true,
  persistSession: true,
  localStorage: globalThis.localStorage,
  detectSessionInUrl: true,
  headers: DEFAULT_HEADERS,
}
export default class GoTrueClient {
  /**
   * Namespace for the GoTrue API methods.
   * These can be used for example to get a user from a JWT in a server environment or reset a user's password.
   */
  api: GoTrueApi
  /**
   * The currently logged in user or null.
   */
  protected currentUser: User | null
  /**
   * The session object for the currently logged in user or null.
   */
  protected currentSession: Session | null

  protected autoRefreshToken: boolean
  protected persistSession: boolean
  protected localStorage: Storage
  protected stateChangeEmitters: Map<string, Subscription> = new Map()
  protected refreshTokenTimer?: ReturnType<typeof setTimeout>

  /**
   * Create a new client for use in the browser.
   * @param options.url The URL of the GoTrue server.
   * @param options.headers Any additional headers to send to the GoTrue server.
   * @param options.detectSessionInUrl Set to "true" if you want to automatically detects OAuth grants in the URL and signs in the user.
   * @param options.autoRefreshToken Set to "true" if you want to automatically refresh the token before expiring.
   * @param options.persistSession Set to "true" if you want to automatically save the user session into local storage.
   * @param options.localStorage
   */
  constructor(options: {
    url?: string
    headers?: { [key: string]: string }
    detectSessionInUrl?: boolean
    autoRefreshToken?: boolean
    persistSession?: boolean
    localStorage?: Storage
    cookieOptions?: CookieOptions
  }) {
    const settings = { ...DEFAULT_OPTIONS, ...options }
    this.currentUser = null
    this.currentSession = null
    this.autoRefreshToken = settings.autoRefreshToken
    this.persistSession = settings.persistSession
    this.localStorage = new LocalStorage(settings.localStorage)
    this.api = new GoTrueApi({
      url: settings.url,
      headers: settings.headers,
      cookieOptions: settings.cookieOptions,
    })
    this._recoverSession()
    this._recoverAndRefresh()

    // Handle the OAuth redirect
    try {
      if (settings.detectSessionInUrl && isBrowser() && !!getParameterByName('access_token')) {
        this.getSessionFromUrl({ storeSession: true })
      }
    } catch (error) {
      console.log('Error getting session from URL.')
    }
  }

  /**
   * Creates a new user.
   * @type UserCredentials
   * @param email The user's email address.
   * @param password The user's password.
   * @param redirectTo A URL or mobile address to send the user to after they are confirmed.
   */
  async signUp(
    { email, password }: UserCredentials,
    options: {
      redirectTo?: string
    } = {}
  ): Promise<{
    user: User | null
    session: Session | null
    error: Error | null
    data: Session | User | null // Deprecated
  }> {
    try {
      this._removeSession()

      const { data, error } = await this.api.signUpWithEmail(email!, password!, {
        redirectTo: options.redirectTo,
      })

      if (error) {
        throw error
      }

      if (!data) {
        throw 'An error occurred on sign up.'
      }

      let session: Session | null = null
      let user: User | null = null

      if ((data as Session).access_token) {
        session = data as Session
        user = session.user as User
        this._saveSession(session)
        this._notifyAllSubscribers('SIGNED_IN')
      }

      if ((data as User).id) {
        user = data as User
      }

      return { data, user, session, error: null }
    } catch (error) {
      return { data: null, user: null, session: null, error }
    }
  }

  /**
   * Log in an existing user, or login via a third-party provider.
   * @type UserCredentials
   * @param email The user's email address.
   * @param password The user's password.
   * @param provider One of the providers supported by GoTrue.
   * @param redirectTo A URL or mobile address to send the user to after they are confirmed.
   * @param scopes A space-separated list of scopes granted to the OAuth application.
   */
  async signIn(
    { email, password, provider }: UserCredentials,
    options: {
      redirectTo?: string
      scopes?: string
    } = {}
  ): Promise<{
    session: Session | null
    user: User | null
    provider?: Provider
    url?: string | null
    error: Error | null
    data: Session | null // Deprecated
  }> {
    try {
      this._removeSession()

      if (email && !password) {
        const { error } = await this.api.sendMagicLinkEmail(email, {
          redirectTo: options.redirectTo,
        })
        return { data: null, user: null, session: null, error }
      }
      if (email && password) {
        return this._handleEmailSignIn(email, password, {
          redirectTo: options.redirectTo,
        })
      }
      if (provider) {
        return this._handleProviderSignIn(provider, {
          redirectTo: options.redirectTo,
          scopes: options.scopes,
        })
      }
      throw new Error(`You must provide either an email or a third-party provider.`)
    } catch (error) {
      return { data: null, user: null, session: null, error }
    }
  }

  /**
   * Inside a browser context, `user()` will return the user data, if there is a logged in user.
   *
   * For server-side management, you can get a user through `auth.api.getUserByCookie()`
   */
  user(): User | null {
    return this.currentUser
  }

  /**
   * Returns the session data, if there is an active session.
   */
  session(): Session | null {
    return this.currentSession
  }

  /**
   * Force refreshes the session including the user data in case it was updated in a different session.
   */
  async refreshSession(): Promise<{
    data: Session | null
    user: User | null
    error: Error | null
  }> {
    try {
      if (!this.currentSession?.access_token) throw new Error('Not logged in.')

      // currentSession and currentUser will be updated to latest on _callRefreshToken
      const { error } = await this._callRefreshToken()
      if (error) throw error

      return { data: this.currentSession, user: this.currentUser, error: null }
    } catch (error) {
      return { data: null, user: null, error }
    }
  }

  /**
   * Updates user data, if there is a logged in user.
   */
  async update(
    attributes: UserAttributes
  ): Promise<{ data: User | null; user: User | null; error: Error | null }> {
    try {
      if (!this.currentSession?.access_token) throw new Error('Not logged in.')

      const { user, error } = await this.api.updateUser(
        this.currentSession.access_token,
        attributes
      )
      if (error) throw error
      if (!user) throw Error('Invalid user data.')

      const session = { ...this.currentSession, user }
      this._saveSession(session)
      this._notifyAllSubscribers('USER_UPDATED')

      return { data: user, user, error: null }
    } catch (error) {
      return { data: null, user: null, error }
    }
  }

  /**
<<<<<<< HEAD
   * Delete an user.
   */
  async deleteUser({
    userUID,
  }: {
    userUID: string
  }): Promise<{ data: User | null; user: User | null; error: Error | null }> {
    try {
      if (!this.currentSession?.access_token) throw new Error('Not logged in.')

      const { error, user } = await this.api.deleteUser(userUID, this.currentSession.access_token)
      if (error) throw error
      if (!user) throw Error('Invalid user data.')

      const session = { ...this.currentSession, user }
      this._saveSession(session)
      this._notifyAllSubscribers('USER_DELETED')

      return { data: user, user, error: null }
    } catch (error) {
      return { data: null, user: null, error }
    }
  }

=======
   * Sets the session data from refresh_token and returns current Session and Error
   * @param refresh_token a JWT token
   */
  async setSession(
    refresh_token: string
  ): Promise<{ session: Session | null; error: Error | null }> {
    try {
      if (!refresh_token) {
        throw new Error('No current session.')
      }
      const { data, error } = await this.api.refreshAccessToken(refresh_token)
      if (error) {
        return { session: null, error: error }
      }
      if (!data) {
        return {
          session: null,
          error: { name: 'Invalid refresh_token', message: 'JWT token provided is Invalid' },
        }
      }

      this._saveSession(data)
      return { session: data, error: null }
    } catch (error) {
      return { error, session: null }
    }
  }
>>>>>>> b5138a73
  /**
   * Overrides the JWT on the current client. The JWT will then be sent in all subsequent network requests.
   * @param access_token a jwt access token
   */
  setAuth(access_token: string): Session {
    this.currentSession = {
      ...this.currentSession,
      access_token,
      token_type: 'bearer',
      user: null,
    }

    return this.currentSession
  }

  /**
   * Gets the session data from a URL string
   * @param options.storeSession Optionally store the session in the browser
   */
  async getSessionFromUrl(options?: {
    storeSession?: boolean
  }): Promise<{ data: Session | null; error: Error | null }> {
    try {
      if (!isBrowser()) throw new Error('No browser detected.')

      const error_description = getParameterByName('error_description')
      if (error_description) throw new Error(error_description)

      const provider_token = getParameterByName('provider_token')
      const access_token = getParameterByName('access_token')
      if (!access_token) throw new Error('No access_token detected.')
      const expires_in = getParameterByName('expires_in')
      if (!expires_in) throw new Error('No expires_in detected.')
      const refresh_token = getParameterByName('refresh_token')
      if (!refresh_token) throw new Error('No refresh_token detected.')
      const token_type = getParameterByName('token_type')
      if (!token_type) throw new Error('No token_type detected.')

      const timeNow = Math.round(Date.now() / 1000)
      const expires_at = timeNow + parseInt(expires_in)

      const { user, error } = await this.api.getUser(access_token)
      if (error) throw error

      const session: Session = {
        provider_token,
        access_token,
        expires_in: parseInt(expires_in),
        expires_at,
        refresh_token,
        token_type,
        user: user!,
      }
      if (options?.storeSession) {
        this._saveSession(session)
        this._notifyAllSubscribers('SIGNED_IN')
        if (getParameterByName('type') === 'recovery') {
          this._notifyAllSubscribers('PASSWORD_RECOVERY')
        }
      }
      // Remove tokens from URL
      window.location.hash = ''

      return { data: session, error: null }
    } catch (error) {
      return { data: null, error }
    }
  }

  /**
   * Inside a browser context, `signOut()` will remove extract the logged in user from the browser session
   * and log them out - removing all items from localstorage and then trigger a "SIGNED_OUT" event.
   *
   * For server-side management, you can disable sessions by passing a JWT through to `auth.api.signOut(JWT: string)`
   */
  async signOut(): Promise<{ error: Error | null }> {
    const accessToken = this.currentSession?.access_token
    this._removeSession()
    this._notifyAllSubscribers('SIGNED_OUT')
    if (accessToken) {
      const { error } = await this.api.signOut(accessToken)
      if (error) return { error }
    }
    return { error: null }
  }

  /**
   * Receive a notification every time an auth event happens.
   * @returns {Subscription} A subscription object which can be used to unsubscribe itself.
   */
  onAuthStateChange(
    callback: (event: AuthChangeEvent, session: Session | null) => void
  ): { data: Subscription | null; error: Error | null } {
    try {
      const id: string = uuid()
      const self = this
      const subscription: Subscription = {
        id,
        callback,
        unsubscribe: () => {
          self.stateChangeEmitters.delete(id)
        },
      }
      this.stateChangeEmitters.set(id, subscription)
      return { data: subscription, error: null }
    } catch (error) {
      return { data: null, error }
    }
  }

  private async _handleEmailSignIn(
    email: string,
    password: string,
    options: {
      redirectTo?: string
    } = {}
  ) {
    try {
      const { data, error } = await this.api.signInWithEmail(email, password, {
        redirectTo: options.redirectTo,
      })
      if (error || !data) return { data: null, user: null, session: null, error }

      if (data?.user?.confirmed_at) {
        this._saveSession(data)
        this._notifyAllSubscribers('SIGNED_IN')
      }

      return { data, user: data.user, session: data, error: null }
    } catch (error) {
      return { data: null, user: null, session: null, error }
    }
  }

  private _handleProviderSignIn(
    provider: Provider,
    options: {
      redirectTo?: string
      scopes?: string
    } = {}
  ) {
    const url: string = this.api.getUrlForProvider(provider, {
      redirectTo: options.redirectTo,
      scopes: options.scopes,
    })

    try {
      // try to open on the browser
      if (isBrowser()) {
        window.location.href = url
      }
      return { provider, url, data: null, session: null, user: null, error: null }
    } catch (error) {
      // fallback to returning the URL
      if (!!url) return { provider, url, data: null, session: null, user: null, error: null }
      return { data: null, user: null, session: null, error }
    }
  }

  /**
   * Attempts to get the session from LocalStorage
   * Note: this should never be async (even for React Native), as we need it to return immediately in the constructor.
   */
  private _recoverSession() {
    try {
      const json = isBrowser() && this.localStorage?.getItem(STORAGE_KEY)
      if (!json || typeof json !== 'string') {
        return null
      }

      const data = JSON.parse(json)
      const { currentSession, expiresAt } = data
      const timeNow = Math.round(Date.now() / 1000)

      if (expiresAt >= timeNow && currentSession?.user) {
        this._saveSession(currentSession)
        this._notifyAllSubscribers('SIGNED_IN')
      }
    } catch (error) {
      console.log('error', error)
    }
  }

  /**
   * Recovers the session from LocalStorage and refreshes
   * Note: this method is async to accommodate for AsyncStorage e.g. in React native.
   */
  private async _recoverAndRefresh() {
    try {
      const json = isBrowser() && (await this.localStorage.getItem(STORAGE_KEY))
      if (!json) {
        return null
      }

      const data = JSON.parse(json)
      const { currentSession, expiresAt } = data
      const timeNow = Math.round(Date.now() / 1000)

      if (expiresAt < timeNow) {
        if (this.autoRefreshToken && currentSession.refresh_token) {
          const { error } = await this._callRefreshToken(currentSession.refresh_token)
          if (error) {
            console.log(error.message)
            await this._removeSession()
          }
        } else {
          this._removeSession()
        }
      } else if (!currentSession || !currentSession.user) {
        console.log('Current session is missing data.')
        this._removeSession()
      } else {
        // should be handled on _recoverSession method already
        // But we still need the code here to accommodate for AsyncStorage e.g. in React native
        this._saveSession(currentSession)
        this._notifyAllSubscribers('SIGNED_IN')
      }
    } catch (err) {
      console.error(err)
      return null
    }
  }

  private async _callRefreshToken(refresh_token = this.currentSession?.refresh_token) {
    try {
      if (!refresh_token) {
        throw new Error('No current session.')
      }
      const { data, error } = await this.api.refreshAccessToken(refresh_token)
      if (error) throw error
      if (!data) throw Error('Invalid session data.')

      this._saveSession(data)
      this._notifyAllSubscribers('SIGNED_IN')

      return { data, error: null }
    } catch (error) {
      return { data: null, error }
    }
  }

  private _notifyAllSubscribers(event: AuthChangeEvent) {
    this.stateChangeEmitters.forEach((x) => x.callback(event, this.currentSession))
  }

  /**
   * set currentSession and currentUser
   * process to _startAutoRefreshToken if possible
   */
  private _saveSession(session: Session) {
    this.currentSession = session
    this.currentUser = session.user

    const expiresAt = session.expires_at
    const timeNow = Math.round(Date.now() / 1000)
    if (expiresAt) this._startAutoRefreshToken((expiresAt - timeNow - 60) * 1000)

    // Do we need any extra check before persist session
    // access_token or user ?
    if (this.persistSession && session.expires_at) {
      this._persistSession(this.currentSession)
    }
  }

  private _persistSession(currentSession: Session) {
    const data = { currentSession, expiresAt: currentSession.expires_at }
    isBrowser() && this.localStorage.setItem(STORAGE_KEY, JSON.stringify(data))
  }

  private async _removeSession() {
    this.currentSession = null
    this.currentUser = null
    if (this.refreshTokenTimer) clearTimeout(this.refreshTokenTimer)
    isBrowser() && (await this.localStorage.removeItem(STORAGE_KEY))
  }

  /**
   * Clear and re-create refresh token timer
   * @param value time intervals in milliseconds
   */
  private _startAutoRefreshToken(value: number) {
    if (this.refreshTokenTimer) clearTimeout(this.refreshTokenTimer)
    if (!value || !this.autoRefreshToken) return

    this.refreshTokenTimer = setTimeout(() => this._callRefreshToken(), value)
  }
}<|MERGE_RESOLUTION|>--- conflicted
+++ resolved
@@ -252,7 +252,6 @@
   }
 
   /**
-<<<<<<< HEAD
    * Delete an user.
    */
   async deleteUser({
@@ -277,7 +276,7 @@
     }
   }
 
-=======
+  /**
    * Sets the session data from refresh_token and returns current Session and Error
    * @param refresh_token a JWT token
    */
@@ -305,7 +304,6 @@
       return { error, session: null }
     }
   }
->>>>>>> b5138a73
   /**
    * Overrides the JWT on the current client. The JWT will then be sent in all subsequent network requests.
    * @param access_token a jwt access token
