import { Fetch, get, post, put, remove } from './lib/fetch'
import {
  Session,
  Provider,
  AdminUserAttributes,
  UserAttributes,
  CookieOptions,
  User,
  OpenIDConnectCredentials
} from './lib/types'
import { COOKIE_OPTIONS } from './lib/constants'
import { setCookies, getCookieString } from './lib/cookies'
import { expiresAt } from './lib/helpers'

import type { ApiError } from './lib/types'
export default class GoTrueApi {
  protected url: string
  protected headers: {
    [key: string]: string
  }
  protected cookieOptions: CookieOptions
  protected fetch?: Fetch

  constructor({
    url = '',
    headers = {},
    cookieOptions,
    fetch,
  }: {
    url: string
    headers?: {
      [key: string]: string
    }
    cookieOptions?: CookieOptions
    fetch?: Fetch
  }) {
    this.url = url
    this.headers = headers
    this.cookieOptions = { ...COOKIE_OPTIONS, ...cookieOptions }
    this.fetch = fetch
  }

  /**
   * Create a temporary object with all configured headers and
   * adds the Authorization token to be used on request methods
   * @param jwt A valid, logged-in JWT.
   */
  private _createRequestHeaders(jwt: string) {
    const headers = { ...this.headers }
    headers['Authorization'] = `Bearer ${jwt}`
    return headers
  }

  private cookieName() {
    return this.cookieOptions.name ?? ''
  }

  /**
   * Generates the relevant login URL for a third-party provider.
   * @param provider One of the providers supported by GoTrue.
   * @param redirectTo A URL or mobile address to send the user to after they are confirmed.
   * @param scopes A space-separated list of scopes granted to the OAuth application.
   */
  getUrlForProvider(
    provider: Provider,
    options: {
      redirectTo?: string
      scopes?: string
    }
  ) {
    const urlParams: string[] = [`provider=${encodeURIComponent(provider)}`]
    if (options?.redirectTo) {
      urlParams.push(`redirect_to=${encodeURIComponent(options.redirectTo)}`)
    }
    if (options?.scopes) {
      urlParams.push(`scopes=${encodeURIComponent(options.scopes)}`)
    }
    return `${this.url}/authorize?${urlParams.join('&')}`
  }

  /**
   * Creates a new user using their email address.
   * @param email The email address of the user.
   * @param password The password of the user.
   * @param redirectTo A URL or mobile address to send the user to after they are confirmed.
   * @param data Optional user metadata.
   *
   * @returns A logged-in session if the server has "autoconfirm" ON
   * @returns A user if the server has "autoconfirm" OFF
   */
  async signUpWithEmail(
    email: string,
    password: string,
    options: {
      redirectTo?: string
      data?: object
      captchaToken?: string
    } = {}
  ): Promise<{ data: Session | User | null; error: ApiError | null }> {
    try {
      const headers = { ...this.headers }
      let queryString = ''
      if (options.redirectTo) {
        queryString = '?redirect_to=' + encodeURIComponent(options.redirectTo)
      }
      const data = await post(
        this.fetch,
        `${this.url}/signup${queryString}`,
        {
          email,
          password,
          data: options.data,
          gotrue_meta_security: { hcaptcha_token: options.captchaToken },
        },
        { headers }
      )
      const session = { ...data }
      if (session.expires_in) session.expires_at = expiresAt(data.expires_in)
      return { data: session, error: null }
    } catch (e) {
      return { data: null, error: e as ApiError }
    }
  }

  /**
   * Logs in an existing user using their email address.
   * @param email The email address of the user.
   * @param password The password of the user.
   * @param redirectTo A URL or mobile address to send the user to after they are confirmed.
   */
  async signInWithEmail(
    email: string,
    password: string,
    options: {
      redirectTo?: string
    } = {}
  ): Promise<{ data: Session | null; error: ApiError | null }> {
    try {
      const headers = { ...this.headers }
      let queryString = '?grant_type=password'
      if (options.redirectTo) {
        queryString += '&redirect_to=' + encodeURIComponent(options.redirectTo)
      }
      const data = await post(
        this.fetch,
        `${this.url}/token${queryString}`,
        { email, password },
        { headers }
      )
      const session = { ...data }
      if (session.expires_in) session.expires_at = expiresAt(data.expires_in)
      return { data: session, error: null }
    } catch (e) {
      return { data: null, error: e as ApiError }
    }
  }

  /**
   * Signs up a new user using their phone number and a password.
   * @param phone The phone number of the user.
   * @param password The password of the user.
   * @param data Optional user metadata.
   */
  async signUpWithPhone(
    phone: string,
    password: string,
    options: {
      data?: object
      captchaToken?: string
    } = {}
  ): Promise<{ data: Session | User | null; error: ApiError | null }> {
    try {
      const headers = { ...this.headers }
      const data = await post(
        this.fetch,
        `${this.url}/signup`,
        {
          phone,
          password,
          data: options.data,
          gotrue_meta_security: { hcaptcha_token: options.captchaToken },
        },
        { headers }
      )
      const session = { ...data }
      if (session.expires_in) session.expires_at = expiresAt(data.expires_in)
      return { data: session, error: null }
    } catch (e) {
      return { data: null, error: e as ApiError }
    }
  }

  /**
   * Logs in an existing user using their phone number and password.
   * @param phone The phone number of the user.
   * @param password The password of the user.
   */
  async signInWithPhone(
    phone: string,
    password: string
  ): Promise<{ data: Session | null; error: ApiError | null }> {
    try {
      const headers = { ...this.headers }
      const queryString = '?grant_type=password'
      const data = await post(
        this.fetch,
        `${this.url}/token${queryString}`,
        { phone, password },
        { headers }
      )
      const session = { ...data }
      if (session.expires_in) session.expires_at = expiresAt(data.expires_in)
      return { data: session, error: null }
    } catch (e) {
      return { data: null, error: e as ApiError }
    }
  }

  /**
   * Logs in an OpenID Connect user using their id_token.
   * @param id_token The IDToken of the user.
   * @param nonce The nonce of the user. The nonce is a random value generated by the developer (= yourself) before the initial grant is started. You should check the OpenID Connect specification for details. https://openid.net/developers/specs/
   * @param provider The provider of the user.
   * @param client_id The clientID of the user.
   * @param issuer The issuer of the user.
  */
  async signInWithOpenIDConnect({ id_token, nonce, client_id, issuer, provider }:OpenIDConnectCredentials): Promise<{ data: Session | null; error: ApiError | null }> {
    try {
      const headers = { ...this.headers }
      const queryString = '?grant_type=id_token'
      const data = await post(
        this.fetch,
        `${this.url}/token${queryString}`,
        { id_token, nonce, client_id, issuer, provider },
        { headers }
      )
      const session = { ...data }
      if (session.expires_in) session.expires_at = expiresAt(data.expires_in)
      return { data: session, error: null }
    } catch (e) {
      return { data: null, error: e as ApiError }
    }
  }

  /**
   * Sends a magic login link to an email address.
   * @param email The email address of the user.
   * @param redirectTo A URL or mobile address to send the user to after they are confirmed.
   */
  async sendMagicLinkEmail(
    email: string,
    options: {
      noSignup?: boolean,
      redirectTo?: string
      captchaToken?: string
    } = {}
  ): Promise<{ data: {} | null; error: ApiError | null }> {
    try {
      const headers = { ...this.headers }
      let queryString = ''
      if (options.redirectTo) {
        queryString += '?redirect_to=' + encodeURIComponent(options.redirectTo)
      }

      const noSignup = (options.noSignup) ? options.noSignup : false
      const data = await post(
        this.fetch,
<<<<<<< HEAD
        `${this.url}/otp${queryString}`,
        { email, "no_signup": noSignup },
=======
        `${this.url}/magiclink${queryString}`,
        { email, gotrue_meta_security: { hcaptcha_token: options.captchaToken } },
>>>>>>> 86299633
        { headers }
      )
      return { data, error: null }
    } catch (e) {
      return { data: null, error: e as ApiError }
    }
  }

  /**
   * Sends a mobile OTP via SMS. Will register the account if it doesn't already exist
   * @param phone The user's phone number WITH international prefix
   */
  async sendMobileOTP(
<<<<<<< HEAD
    phone: string, 
    options: {
      noSignup?: boolean,
    } = {}): Promise<{ data: {} | null; error: ApiError | null }> {
    try {
      const noSignup = (options.noSignup) ? options.noSignup : false
      const headers = { ...this.headers }
      const data = await post(this.fetch, `${this.url}/otp`, { phone, "no_signup": noSignup }, { headers })
=======
    phone: string,
    options: {
      captchaToken?: string
    } = {}
  ): Promise<{ data: {} | null; error: ApiError | null }> {
    try {
      let headers = { ...this.headers }
      const data = await post(
        this.fetch,
        `${this.url}/otp`,
        { phone, gotrue_meta_security: { hcaptcha_token: options.captchaToken } },
        { headers }
      )
>>>>>>> 86299633
      return { data, error: null }
    } catch (e) {
      return { data: null, error: e as ApiError }
    }
  }

  /**
   * Removes a logged-in session.
   * @param jwt A valid, logged-in JWT.
   */
  async signOut(jwt: string): Promise<{ error: ApiError | null }> {
    try {
      await post(
        this.fetch,
        `${this.url}/logout`,
        {},
        { headers: this._createRequestHeaders(jwt), noResolveJson: true }
      )
      return { error: null }
    } catch (e) {
      return { error: e as ApiError }
    }
  }

  /**
   * Send User supplied Mobile OTP to be verified
   * @param phone The user's phone number WITH international prefix
   * @param token token that user was sent to their mobile phone
   * @param redirectTo A URL or mobile address to send the user to after they are confirmed.
   */
  async verifyMobileOTP(
    phone: string,
    token: string,
    options: {
      redirectTo?: string
    } = {}
  ): Promise<{ data: Session | User | null; error: ApiError | null }> {
    try {
      const headers = { ...this.headers }
      const data = await post(
        this.fetch,
        `${this.url}/verify`,
        { phone, token, type: 'sms', redirect_to: options.redirectTo },
        { headers }
      )
      return { data, error: null }
    } catch (e) {
      return { data: null, error: e as ApiError }
    }
  }

  /**
   * Sends an invite link to an email address.
   * @param email The email address of the user.
   * @param redirectTo A URL or mobile address to send the user to after they are confirmed.
   * @param data Optional user metadata
   */
  async inviteUserByEmail(
    email: string,
    options: {
      redirectTo?: string
      data?: object
    } = {}
  ): Promise<{ data: User | null; error: ApiError | null }> {
    try {
      const headers = { ...this.headers }
      let queryString = ''
      if (options.redirectTo) {
        queryString += '?redirect_to=' + encodeURIComponent(options.redirectTo)
      }
      const data = await post(
        this.fetch,
        `${this.url}/invite${queryString}`,
        { email, data: options.data },
        { headers }
      )
      return { data, error: null }
    } catch (e) {
      return { data: null, error: e as ApiError }
    }
  }

  /**
   * Sends a reset request to an email address.
   * @param email The email address of the user.
   * @param redirectTo A URL or mobile address to send the user to after they are confirmed.
   */
  async resetPasswordForEmail(
    email: string,
    options: {
      redirectTo?: string
      captchaToken?: string
    } = {}
  ): Promise<{ data: {} | null; error: ApiError | null }> {
    try {
      const headers = { ...this.headers }
      let queryString = ''
      if (options.redirectTo) {
        queryString += '?redirect_to=' + encodeURIComponent(options.redirectTo)
      }
      const data = await post(
        this.fetch,
        `${this.url}/recover${queryString}`,
        { email, gotrue_meta_security: { hcaptcha_token: options.captchaToken } },
        { headers }
      )
      return { data, error: null }
    } catch (e) {
      return { data: null, error: e as ApiError }
    }
  }

  /**
   * Generates a new JWT.
   * @param refreshToken A valid refresh token that was returned on login.
   */
  async refreshAccessToken(
    refreshToken: string
  ): Promise<{ data: Session | null; error: ApiError | null }> {
    try {
      const data: any = await post(
        this.fetch,
        `${this.url}/token?grant_type=refresh_token`,
        { refresh_token: refreshToken },
        { headers: this.headers }
      )
      const session = { ...data }
      if (session.expires_in) session.expires_at = expiresAt(data.expires_in)
      return { data: session, error: null }
    } catch (e) {
      return { data: null, error: e as ApiError }
    }
  }

  /**
   * Set/delete the auth cookie based on the AuthChangeEvent.
   * Works for Next.js & Express (requires cookie-parser middleware).
   * @param req The request object.
   * @param res The response object.
   */
  setAuthCookie(req: any, res: any) {
    if (req.method !== 'POST') {
      res.setHeader('Allow', 'POST')
      res.status(405).end('Method Not Allowed')
    }
    const { event, session } = req.body

    if (!event) throw new Error('Auth event missing!')
    if (event === 'SIGNED_IN') {
      if (!session) throw new Error('Auth session missing!')
      setCookies(
        req,
        res,
        [
          { key: 'access-token', value: session.access_token },
          { key: 'refresh-token', value: session.refresh_token },
        ].map((token) => ({
          name: `${this.cookieName()}-${token.key}`,
          value: token.value,
          domain: this.cookieOptions.domain,
          maxAge: this.cookieOptions.lifetime ?? 0,
          path: this.cookieOptions.path,
          sameSite: this.cookieOptions.sameSite,
        }))
      )
    }
    if (event === 'SIGNED_OUT') {
      setCookies(
        req,
        res,
        ['access-token', 'refresh-token'].map((key) => ({
          name: `${this.cookieName()}-${key}`,
          value: '',
          maxAge: -1,
        }))
      )
    }
    res.status(200).json({})
  }

  /**
   * Deletes the Auth Cookies and redirects to the
   * @param req The request object.
   * @param res The response object.
   * @param options Optionally specify a `redirectTo` URL in the options.
   */
  deleteAuthCookie(req: any, res: any, { redirectTo = '/' }: { redirectTo?: string }) {
    setCookies(
      req,
      res,
      ['access-token', 'refresh-token'].map((key) => ({
        name: `${this.cookieName()}-${key}`,
        value: '',
        maxAge: -1,
      }))
    )
    return res.redirect(307, redirectTo)
  }

  /**
   * Helper method to generate the Auth Cookie string for you in case you can't use `setAuthCookie`.
   * @param req The request object.
   * @param res The response object.
   * @returns The Cookie string that needs to be set as the value for the `Set-Cookie` header.
   */
  getAuthCookieString(req: any, res: any): string[] {
    if (req.method !== 'POST') {
      res.setHeader('Allow', 'POST')
      res.status(405).end('Method Not Allowed')
    }
    const { event, session } = req.body

    if (!event) throw new Error('Auth event missing!')
    if (event === 'SIGNED_IN') {
      if (!session) throw new Error('Auth session missing!')
      return getCookieString(
        req,
        res,
        [
          { key: 'access-token', value: session.access_token },
          { key: 'refresh-token', value: session.refresh_token },
        ].map((token) => ({
          name: `${this.cookieName()}-${token.key}`,
          value: token.value,
          domain: this.cookieOptions.domain,
          maxAge: this.cookieOptions.lifetime ?? 0,
          path: this.cookieOptions.path,
          sameSite: this.cookieOptions.sameSite,
        }))
      )
    }
    if (event === 'SIGNED_OUT') {
      return getCookieString(
        req,
        res,
        ['access-token', 'refresh-token'].map((key) => ({
          name: `${this.cookieName()}-${key}`,
          value: '',
          maxAge: -1,
        }))
      )
    }
    return res.getHeader('Set-Cookie')
  }

  /**
   * Generates links to be sent via email or other.
   * @param type The link type ("signup" or "magiclink" or "recovery" or "invite").
   * @param email The user's email.
   * @param password User password. For signup only.
   * @param data Optional user metadata. For signup only.
   * @param redirectTo The link type ("signup" or "magiclink" or "recovery" or "invite").
   */
  async generateLink(
    type: 'signup' | 'magiclink' | 'recovery' | 'invite',
    email: string,
    options: {
      password?: string
      data?: object
      redirectTo?: string
    } = {}
  ): Promise<{ data: Session | User | null; error: ApiError | null }> {
    try {
      const data: any = await post(
        this.fetch,
        `${this.url}/admin/generate_link`,
        {
          type,
          email,
          password: options.password,
          data: options.data,
          redirect_to: options.redirectTo,
        },
        { headers: this.headers }
      )
      return { data, error: null }
    } catch (e) {
      return { data: null, error: e as ApiError }
    }
  }

  // User Admin API

  /**
   * Creates a new user.
   *
   * This function should only be called on a server. Never expose your `service_role` key in the browser.
   *
   * @param attributes The data you want to create the user with.
   */
  async createUser(
    attributes: AdminUserAttributes
  ): Promise<
    { user: null; data: null; error: ApiError } | { user: User; data: User; error: null }
  > {
    try {
      const data: any = await post(this.fetch, `${this.url}/admin/users`, attributes, {
        headers: this.headers,
      })
      return { user: data, data, error: null }
    } catch (e) {
      return { user: null, data: null, error: e as ApiError }
    }
  }

  /**
   * Get a list of users.
   *
   * This function should only be called on a server. Never expose your `service_role` key in the browser.
   */
  async listUsers(): Promise<{ data: null; error: ApiError } | { data: User[]; error: null }> {
    try {
      const data: any = await get(this.fetch, `${this.url}/admin/users`, {
        headers: this.headers,
      })
      return { data: data.users, error: null }
    } catch (e) {
      return { data: null, error: e as ApiError }
    }
  }

  /**
   * Get user by id.
   *
   * @param uid The user's unique identifier
   *
   * This function should only be called on a server. Never expose your `service_role` key in the browser.
   */
  async getUserById(
    uid: string
  ): Promise<{ data: null; error: ApiError } | { data: User; error: null }> {
    try {
      const data: any = await get(this.fetch, `${this.url}/admin/users/${uid}`, {
        headers: this.headers,
      })
      return { data, error: null }
    } catch (e) {
      return { data: null, error: e as ApiError }
    }
  }

  /**
   * Get user by reading the cookie from the request.
   * Works for Next.js & Express (requires cookie-parser middleware).
   */
  async getUserByCookie(
    req: any,
    res?: any
  ): Promise<{
    token: string | null
    user: User | null
    data: User | null
    error: ApiError | null
  }> {
    try {
      if (!req.cookies) {
        throw new Error(
          'Not able to parse cookies! When using Express make sure the cookie-parser middleware is in use!'
        )
      }

      const access_token = req.cookies[`${this.cookieName()}-access-token`]
      const refresh_token = req.cookies[`${this.cookieName()}-refresh-token`]

      if (!access_token) {
        throw new Error('No cookie found!')
      }

      const { user, error: getUserError } = await this.getUser(access_token)
      if (getUserError) {
        if (!refresh_token) throw new Error('No refresh_token cookie found!')
        if (!res)
          throw new Error('You need to pass the res object to automatically refresh the session!')
        const { data, error } = await this.refreshAccessToken(refresh_token)
        if (error) {
          throw error
        } else if (data) {
          setCookies(
            req,
            res,
            [
              { key: 'access-token', value: data.access_token },
              { key: 'refresh-token', value: data.refresh_token! },
            ].map((token) => ({
              name: `${this.cookieName()}-${token.key}`,
              value: token.value,
              domain: this.cookieOptions.domain,
              maxAge: this.cookieOptions.lifetime ?? 0,
              path: this.cookieOptions.path,
              sameSite: this.cookieOptions.sameSite,
            }))
          )
          return { token: data.access_token, user: data.user, data: data.user, error: null }
        }
      }
      return { token: access_token, user: user, data: user, error: null }
    } catch (e) {
      return { token: null, user: null, data: null, error: e as ApiError }
    }
  }

  /**
   * Updates the user data.
   *
   * @param attributes The data you want to update.
   *
   * This function should only be called on a server. Never expose your `service_role` key in the browser.
   */
  async updateUserById(
    uid: string,
    attributes: AdminUserAttributes
  ): Promise<{ user: User | null; data: User | null; error: ApiError | null }> {
    try {
      this //
      const data: any = await put(this.fetch, `${this.url}/admin/users/${uid}`, attributes, {
        headers: this.headers,
      })
      return { user: data, data, error: null }
    } catch (e) {
      return { user: null, data: null, error: e as ApiError }
    }
  }

  /**
   * Delete a user. Requires a `service_role` key.
   *
   * This function should only be called on a server. Never expose your `service_role` key in the browser.
   *
   * @param uid The user uid you want to remove.
   */
  async deleteUser(
    uid: string
  ): Promise<{ user: User | null; data: User | null; error: ApiError | null }> {
    try {
      const data: any = await remove(
        this.fetch,
        `${this.url}/admin/users/${uid}`,
        {},
        {
          headers: this.headers,
        }
      )
      return { user: data, data, error: null }
    } catch (e) {
      return { user: null, data: null, error: e as ApiError }
    }
  }

  /**
   * Gets the current user details.
   *
   * This method is called by the GoTrueClient `update` where
   * the jwt is set to this.currentSession.access_token
   * and therefore, acts like getting the currently authenticated used
   *
   * @param jwt A valid, logged-in JWT. Typically, the access_token for the currentSession
   */
  async getUser(
    jwt: string
  ): Promise<{ user: User | null; data: User | null; error: ApiError | null }> {
    try {
      const data: any = await get(this.fetch, `${this.url}/user`, {
        headers: this._createRequestHeaders(jwt),
      })
      return { user: data, data, error: null }
    } catch (e) {
      return { user: null, data: null, error: e as ApiError }
    }
  }

  /**
   * Updates the user data.
   * @param jwt A valid, logged-in JWT.
   * @param attributes The data you want to update.
   */
  async updateUser(
    jwt: string,
    attributes: UserAttributes
  ): Promise<{ user: User | null; data: User | null; error: ApiError | null }> {
    try {
      const data: any = await put(this.fetch, `${this.url}/user`, attributes, {
        headers: this._createRequestHeaders(jwt),
      })
      return { user: data, data, error: null }
    } catch (e) {
      return { user: null, data: null, error: e as ApiError }
    }
  }
}<|MERGE_RESOLUTION|>--- conflicted
+++ resolved
@@ -250,7 +250,7 @@
   async sendMagicLinkEmail(
     email: string,
     options: {
-      noSignup?: boolean,
+      shouldCreateUser?: boolean,
       redirectTo?: string
       captchaToken?: string
     } = {}
@@ -262,16 +262,11 @@
         queryString += '?redirect_to=' + encodeURIComponent(options.redirectTo)
       }
 
-      const noSignup = (options.noSignup) ? options.noSignup : false
-      const data = await post(
-        this.fetch,
-<<<<<<< HEAD
+      const shouldCreateUser = (options.shouldCreateUser) ? options.shouldCreateUser : true
+      const data = await post(
+        this.fetch,
         `${this.url}/otp${queryString}`,
-        { email, "no_signup": noSignup },
-=======
-        `${this.url}/magiclink${queryString}`,
-        { email, gotrue_meta_security: { hcaptcha_token: options.captchaToken } },
->>>>>>> 86299633
+        { email, "create_user": shouldCreateUser, gotrue_meta_security: { hcaptcha_token: options.captchaToken } },
         { headers }
       )
       return { data, error: null }
@@ -285,30 +280,20 @@
    * @param phone The user's phone number WITH international prefix
    */
   async sendMobileOTP(
-<<<<<<< HEAD
     phone: string, 
     options: {
-      noSignup?: boolean,
+      shouldCreateUser?: boolean,
+      captchaToken?: string
     } = {}): Promise<{ data: {} | null; error: ApiError | null }> {
     try {
-      const noSignup = (options.noSignup) ? options.noSignup : false
-      const headers = { ...this.headers }
-      const data = await post(this.fetch, `${this.url}/otp`, { phone, "no_signup": noSignup }, { headers })
-=======
-    phone: string,
-    options: {
-      captchaToken?: string
-    } = {}
-  ): Promise<{ data: {} | null; error: ApiError | null }> {
-    try {
-      let headers = { ...this.headers }
-      const data = await post(
-        this.fetch,
-        `${this.url}/otp`,
-        { phone, gotrue_meta_security: { hcaptcha_token: options.captchaToken } },
-        { headers }
-      )
->>>>>>> 86299633
+      const shouldCreateUser = (options.shouldCreateUser) ? options.shouldCreateUser : true
+      const headers = { ...this.headers }
+      const data = await post(
+        this.fetch, 
+        `${this.url}/otp`, 
+        { phone, "create_user": shouldCreateUser, gotrue_meta_security: { hcaptcha_token: options.captchaToken } },
+        { headers }
+      )
       return { data, error: null }
     } catch (e) {
       return { data: null, error: e as ApiError }
