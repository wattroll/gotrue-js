import { AuthError } from './errors'
import { Fetch } from './fetch'

/** One of the providers supported by GoTrue. */
export type Provider =
  | 'apple'
  | 'azure'
  | 'bitbucket'
  | 'discord'
  | 'facebook'
  | 'github'
  | 'gitlab'
  | 'google'
  | 'keycloak'
  | 'linkedin'
  | 'notion'
  | 'slack'
  | 'spotify'
  | 'twitch'
  | 'twitter'
  | 'workos'

export type AuthChangeEvent =
  | 'PASSWORD_RECOVERY'
  | 'SIGNED_IN'
  | 'SIGNED_OUT'
  | 'TOKEN_REFRESHED'
  | 'USER_UPDATED'
  | 'USER_DELETED'
  | 'MFA_CHALLENGE_VERIFIED'

export type GoTrueClientOptions = {
  /* The URL of the GoTrue server. */
  url?: string
  /* Any additional headers to send to the GoTrue server. */
  headers?: { [key: string]: string }
  /* Optional key name used for storing tokens in local storage. */
  storageKey?: string
  /* Set to "true" if you want to automatically detects OAuth grants in the URL and signs in the user. */
  detectSessionInUrl?: boolean
  /* Set to "true" if you want to automatically refresh the token before expiring. */
  autoRefreshToken?: boolean
  /* Set to "true" if you want to automatically save the user session into local storage. If set to false, session will just be saved in memory. */
  persistSession?: boolean
  /* Provide your own local storage implementation to use instead of the browser's local storage. */
  storage?: SupportedStorage
  /* A custom fetch implementation. */
  fetch?: Fetch
}

export type AuthResponse =
  | {
      data: {
        user: User | null
        session: Session | null
      }
      error: null
    }
  | {
      data: {
        user: null
        session: null
      }
      error: AuthError
    }

export type AuthMFAResponse =
  | {
      data: {
        id: string
        TOTP: {
          qr_code: string
          uri: string
        }
      }
      error: null
    }
  | {
      data: {
        user: null
        session: null
      }
      error: AuthError
    }
  | {
      data: {
        factors: Factor[]
      }
      error: null
    }
  | {
      data: {
        id: string
        expires_at: number
      }
      error: null
    }
  | {
      data: {
        AAL: string
      }
      error: null
    }
  | {
      data: {
        AMR: AMREntry[]
      }
      error: null
    }

export type OAuthResponse =
  | {
      data: {
        provider: Provider
        url: string
      }
      error: null
    }
  | {
      data: {
        provider: Provider
        url: null
      }
      error: AuthError
    }

export type UserResponse =
  | {
      data: {
        user: User
      }
      error: null
    }
  | {
      data: {
        user: null
      }
      error: AuthError
    }

export interface Session {
  provider_token?: string | null
<<<<<<< HEAD
  /**
   * The access token jwt. It is recommended to set the JWT_EXPIRY to a shorter expiry value.
   */
=======
  provider_refresh_token?: string | null
>>>>>>> 4e7165e3
  access_token: string
  /**
   * A one-time used refresh token that never expires.
   */
  refresh_token: string
  /**
   * The number of seconds until the token expires (since it was issued). Returned when a login is confirmed.
   */
  expires_in: number
  /**
   * A timestamp of when the token will expire. Returned when a login is confirmed.
   */
  expires_at?: number
  token_type: string
  user: User
  aal_level?: string
  amr?: AMREntry[]
}
export interface AMREntry {
  authentication_method: string
  timestamp: string
}

export interface UserIdentity {
  id: string
  user_id: string
  identity_data: {
    [key: string]: any
  }
  provider: string
  created_at: string
  last_sign_in_at: string
  updated_at?: string
}

<<<<<<< HEAD
export interface Factor {
  id: string
  created_at: string
  updated_at: string
  status: string
  friendly_name?: string
  factor_type: string
=======
export interface UserAppMetadata {
  provider?: string
  [key: string]: any
}

export interface UserMetadata {
  [key: string]: any
>>>>>>> 4e7165e3
}

export interface User {
  id: string
  app_metadata: UserAppMetadata
  user_metadata: UserMetadata
  aud: string
  confirmation_sent_at?: string
  recovery_sent_at?: string
  email_change_sent_at?: string
  new_email?: string
  invited_at?: string
  action_link?: string
  email?: string
  phone?: string
  created_at: string
  confirmed_at?: string
  email_confirmed_at?: string
  phone_confirmed_at?: string
  last_sign_in_at?: string
  role?: string
  updated_at?: string
  identities?: UserIdentity[]
  factors?: Factor[]
}

export interface UserAttributes {
  /**
   * The user's email.
   */
  email?: string

  /**
   * The user's phone.
   */
  phone?: string

  /**
   * The user's password.
   */
  password?: string

  /**
   * A custom data object to store the user's metadata. This maps to the `auth.users.user_metadata` column.
   *
   * The `data` should be a JSON object that includes user-specific info, such as their first and last name.
   *
   */
  data?: object
}

export interface AdminUserAttributes extends UserAttributes {
  /**
   * A custom data object to store the user's metadata. This maps to the `auth.users.user_metadata` column.
   *
   * Only a service role can modify.
   *
   * The `user_metadata` should be a JSON object that includes user-specific info, such as their first and last name.
   *
   * Note: When using the GoTrueAdminApi and wanting to modify a user's metadata,
   * this attribute is used instead of UserAttributes data.
   *
   */
  user_metadata?: object

  /**
   * A custom data object to store the user's application specific metadata. This maps to the `auth.users.app_metadata` column.
   *
   * Only a service role can modify.
   *
   * The `app_metadata` should be a JSON object that includes app-specific info, such as identity providers, roles, and other
   * access control information.
   */
  app_metadata?: object

  /**
   * Confirms the user's email address if set to true.
   *
   * Only a service role can modify.
   */
  email_confirm?: boolean

  /**
   * Confirms the user's phone number if set to true.
   *
   * Only a service role can modify.
   */
  phone_confirm?: boolean
}

export interface Subscription {
  /**
   * The subscriber UUID. This will be set by the client.
   */
  id: string
  /**
   * The function to call every time there is an event. eg: (eventName) => {}
   */
  callback: (event: AuthChangeEvent, session: Session | null) => void
  /**
   * Call this to remove the listener.
   */
  unsubscribe: () => void
}

export interface UpdatableFactorAttributes {
  friendlyName: string
}

export type SignUpWithPasswordCredentials =
  | {
      /** The user's email address. */
      email: string
      /** The user's password. */
      password: string
      options?: {
        /** The redirect url embedded in the email link */
        emailRedirectTo?: string
        /**
         * A custom data object to store the user's metadata. This maps to the `auth.users.user_metadata` column.
         *
         * The `data` should be a JSON object that includes user-specific info, such as their first and last name.
         */
        data?: object
        /** Verification token received when the user completes the captcha on the site. */
        captchaToken?: string
      }
    }
  | {
      /** The user's phone number. */
      phone: string
      /** The user's password. */
      password: string
      options?: {
        /**
         * A custom data object to store the user's metadata. This maps to the `auth.users.user_metadata` column.
         *
         * The `data` should be a JSON object that includes user-specific info, such as their first and last name.
         */
        data?: object
        /** Verification token received when the user completes the captcha on the site. */
        captchaToken?: string
      }
    }
export type SignInWithPasswordCredentials =
  | {
      /** The user's email address. */
      email: string
      /** The user's password. */
      password: string
      options?: {
        /** Verification token received when the user completes the captcha on the site. */
        captchaToken?: string
      }
    }
  | {
      /** The user's phone number. */
      phone: string
      /** The user's password. */
      password: string
      options?: {
        /** Verification token received when the user completes the captcha on the site. */
        captchaToken?: string
      }
    }

export type SignInWithPasswordlessCredentials =
  | {
      /** The user's email address. */
      email: string
      options?: {
        /** The redirect url embedded in the email link */
        emailRedirectTo?: string
        /** If set to false, this method will not create a new user. Defaults to true. */
        shouldCreateUser?: boolean
        /** Verification token received when the user completes the captcha on the site. */
        captchaToken?: string
      }
    }
  | {
      /** The user's phone number. */
      phone: string
      options?: {
        /** If set to false, this method will not create a new user. Defaults to true. */
        shouldCreateUser?: boolean
        /** Verification token received when the user completes the captcha on the site. */
        captchaToken?: string
      }
    }

export type SignInWithOAuthCredentials = {
  /** One of the providers supported by GoTrue. */
  provider: Provider
  options?: {
    /** A URL to send the user to after they are confirmed. */
    redirectTo?: string
    /** A space-separated list of scopes granted to the OAuth application. */
    scopes?: string
    /** An object of query params */
    queryParams?: { [key: string]: string }
  }
}

export type VerifyOtpParams = VerifyMobileOtpParams | VerifyEmailOtpParams
export interface VerifyMobileOtpParams {
  /** The user's phone number. */
  phone: string
  /** The otp sent to the user's phone number. */
  token: string
  /** The user's verification type. */
  type: MobileOtpType
  options?: {
    /** A URL to send the user to after they are confirmed. */
    redirectTo?: string
    /** Verification token received when the user completes the captcha on the site. */
    captchaToken?: string
  }
}
export interface VerifyEmailOtpParams {
  /** The user's email address. */
  email: string
  /** The otp sent to the user's email address. */
  token: string
  /** The user's verification type. */
  type: EmailOtpType
  options?: {
    /** A URL to send the user to after they are confirmed. */
    redirectTo?: string
    /** Verification token received when the user completes the captcha on the site. */
    captchaToken?: string
  }
}

export type MobileOtpType = 'sms' | 'phone_change'
export type EmailOtpType = 'signup' | 'invite' | 'magiclink' | 'recovery' | 'email_change'

export type GenerateSignupLinkParams = {
  type: 'signup'
  email: string
  password: string
  options?: Pick<GenerateLinkOptions, 'data' | 'redirectTo'>
}

export type GenerateInviteOrMagiclinkParams = {
  type: 'invite' | 'magiclink'
  /** The user's email */
  email: string
  options?: Pick<GenerateLinkOptions, 'data' | 'redirectTo'>
}

export type GenerateRecoveryLinkParams = {
  type: 'recovery'
  /** The user's email */
  email: string
  options?: Pick<GenerateLinkOptions, 'redirectTo'>
}

export type GenerateEmailChangeLinkParams = {
  type: 'email_change_current' | 'email_change_new'
  /** The user's email */
  email: string
  /**
   * The user's new email. Only required if type is 'email_change_current' or 'email_change_new'.
   */
  newEmail: string
  options?: Pick<GenerateLinkOptions, 'redirectTo'>
}

export interface GenerateLinkOptions {
  /**
   * A custom data object to store the user's metadata. This maps to the `auth.users.user_metadata` column.
   *
   * The `data` should be a JSON object that includes user-specific info, such as their first and last name.
   */
  data?: object
  /** The URL which will be appended to the email link generated. */
  redirectTo?: string
}

export type GenerateLinkParams =
  | GenerateSignupLinkParams
  | GenerateInviteOrMagiclinkParams
  | GenerateRecoveryLinkParams
  | GenerateEmailChangeLinkParams

export type GenerateLinkResponse =
  | {
      data: {
        properties: GenerateLinkProperties
        user: User
      }
      error: null
    }
  | {
      data: {
        properties: null
        user: null
      }
      error: AuthError
    }

/** The properties related to the email link generated  */
export type GenerateLinkProperties = {
  /**
   * The email link to send to the user.
   * The action_link follows the following format: auth/v1/verify?type={verification_type}&token={hashed_token}&redirect_to={redirect_to}
   * */
  action_link: string
  /**
   * The raw email OTP.
   * You should send this in the email if you want your users to verify using an OTP instead of the action link.
   * */
  email_otp: string
  /**
   * The hashed token appended to the action link.
   * */
  hashed_token: string
  /** The URL appended to the action link. */
  redirect_to: string
  /** The verification type that the email link is associated to. */
  verification_type: GenerateLinkType
}

export type GenerateLinkType =
  | 'signup'
  | 'invite'
  | 'magiclink'
  | 'recovery'
  | 'email_change_current'
  | 'email_change_new'

// MFA related types
export type MFAEnrollParams = {
  friendlyName?: string
  factorType: 'TOTP'
  issuer: string
}

export type MFAChallengeAndVerifyParams = {
  factorId: string
  code: string
}

export type MFAUnenrollParams = {
  factorId: string
  code: string
}

export type MFAVerifyParams = {
  factorId: string
  challengeId: string
  code: string
}

export type MFAChallengeParams = {
  factorId: string
}

export type DeleteFactorParams = {
  factorId: string
}

export interface GoTrueMFAApi {
  verify(params: MFAVerifyParams): Promise<AuthResponse>
  enroll(params: MFAEnrollParams): Promise<AuthMFAResponse>
  unenroll(params: MFAUnenrollParams): Promise<AuthMFAResponse>
  challenge(params: MFAChallengeParams): Promise<AuthMFAResponse>
  listFactors(): Promise<AuthMFAResponse>
  getAMR(jwt?: string): Promise<AuthMFAResponse>
  getAAL(jwt?: string): Promise<AuthMFAResponse>
}

export interface GoTrueAdminMFAApi {
  deleteFactor(factorID: string): Promise<string>
}

type AnyFunction = (...args: any[]) => any
type MaybePromisify<T> = T | Promise<T>

type PromisifyMethods<T> = {
  [K in keyof T]: T[K] extends AnyFunction
    ? (...args: Parameters<T[K]>) => MaybePromisify<ReturnType<T[K]>>
    : T[K]
}

export type SupportedStorage = PromisifyMethods<Pick<Storage, 'getItem' | 'setItem' | 'removeItem'>>

export type InitializeResult = { error: AuthError | null }

export type CallRefreshTokenResult =
  | {
      session: Session
      error: null
    }
  | {
      session: null
      error: AuthError
    }<|MERGE_RESOLUTION|>--- conflicted
+++ resolved
@@ -140,13 +140,10 @@
 
 export interface Session {
   provider_token?: string | null
-<<<<<<< HEAD
+  provider_refresh_token?: string | null
   /**
    * The access token jwt. It is recommended to set the JWT_EXPIRY to a shorter expiry value.
    */
-=======
-  provider_refresh_token?: string | null
->>>>>>> 4e7165e3
   access_token: string
   /**
    * A one-time used refresh token that never expires.
@@ -182,7 +179,6 @@
   updated_at?: string
 }
 
-<<<<<<< HEAD
 export interface Factor {
   id: string
   created_at: string
@@ -190,7 +186,8 @@
   status: string
   friendly_name?: string
   factor_type: string
-=======
+}
+
 export interface UserAppMetadata {
   provider?: string
   [key: string]: any
@@ -198,7 +195,6 @@
 
 export interface UserMetadata {
   [key: string]: any
->>>>>>> 4e7165e3
 }
 
 export interface User {
